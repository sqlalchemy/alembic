# mypy: allow-untyped-defs, allow-incomplete-defs, allow-untyped-calls
# mypy: no-warn-return-any, allow-any-generics

from __future__ import annotations

import contextlib
import logging
import re
from typing import Any
from typing import cast
from typing import Dict
from typing import Iterator
from typing import Mapping
from typing import Optional
from typing import Set
from typing import Tuple
from typing import TYPE_CHECKING
from typing import TypeVar
from typing import Union

from sqlalchemy import event
from sqlalchemy import inspect
from sqlalchemy import schema as sa_schema
from sqlalchemy import text
from sqlalchemy import types as sqltypes
from sqlalchemy.sql import expression
from sqlalchemy.sql.elements import conv
from sqlalchemy.sql.schema import ForeignKeyConstraint
from sqlalchemy.sql.schema import Index
from sqlalchemy.sql.schema import UniqueConstraint
from sqlalchemy.util import OrderedSet

from .. import util
from ..ddl._autogen import is_index_sig
from ..ddl._autogen import is_uq_sig
from ..operations import ops
from ..util import sqla_compat

if TYPE_CHECKING:
    from typing import Literal

    from sqlalchemy.engine.reflection import Inspector
    from sqlalchemy.sql.elements import quoted_name
    from sqlalchemy.sql.elements import TextClause
    from sqlalchemy.sql.schema import Column
    from sqlalchemy.sql.schema import Table

    from alembic.autogenerate.api import AutogenContext
    from alembic.ddl.impl import DefaultImpl
    from alembic.operations.ops import AlterColumnOp
    from alembic.operations.ops import MigrationScript
    from alembic.operations.ops import ModifyTableOps
    from alembic.operations.ops import UpgradeOps
    from ..ddl._autogen import _constraint_sig


log = logging.getLogger(__name__)


def _populate_migration_script(
    autogen_context: AutogenContext, migration_script: MigrationScript
) -> None:
    upgrade_ops = migration_script.upgrade_ops_list[-1]
    downgrade_ops = migration_script.downgrade_ops_list[-1]

    _produce_net_changes(autogen_context, upgrade_ops)
    upgrade_ops.reverse_into(downgrade_ops)


comparators = util.Dispatcher(uselist=True)


def _produce_net_changes(
    autogen_context: AutogenContext, upgrade_ops: UpgradeOps
) -> None:
    connection = autogen_context.connection
    assert connection is not None
    include_schemas = autogen_context.opts.get("include_schemas", False)

    inspector: Inspector = inspect(connection)

    default_schema = connection.dialect.default_schema_name
    schemas: Set[Optional[str]]
    if include_schemas:
        schemas = set(inspector.get_schema_names())
        # replace default schema name with None
        schemas.discard("information_schema")
        # replace the "default" schema with None
        schemas.discard(default_schema)
        schemas.add(None)
    else:
        schemas = {None}

    schemas = {
        s for s in schemas if autogen_context.run_name_filters(s, "schema", {})
    }

    assert autogen_context.dialect is not None
    comparators.dispatch("schema", autogen_context.dialect.name)(
        autogen_context, upgrade_ops, schemas
    )


@comparators.dispatch_for("schema")
def _autogen_for_tables(
    autogen_context: AutogenContext,
    upgrade_ops: UpgradeOps,
    schemas: Union[Set[None], Set[Optional[str]]],
) -> None:
    inspector = autogen_context.inspector

    conn_table_names: Set[Tuple[Optional[str], str]] = set()

    version_table_schema = (
        autogen_context.migration_context.version_table_schema
    )
    version_table = autogen_context.migration_context.version_table

    for schema_name in schemas:
        tables = set(inspector.get_table_names(schema=schema_name))
        if schema_name == version_table_schema:
            tables = tables.difference(
                [autogen_context.migration_context.version_table]
            )

        conn_table_names.update(
            (schema_name, tname)
            for tname in tables
            if autogen_context.run_name_filters(
                tname, "table", {"schema_name": schema_name}
            )
        )

    metadata_table_names = OrderedSet(
        [(table.schema, table.name) for table in autogen_context.sorted_tables]
    ).difference([(version_table_schema, version_table)])

    _compare_tables(
        conn_table_names,
        metadata_table_names,
        inspector,
        upgrade_ops,
        autogen_context,
    )


def _compare_tables(
    conn_table_names: set,
    metadata_table_names: set,
    inspector: Inspector,
    upgrade_ops: UpgradeOps,
    autogen_context: AutogenContext,
) -> None:
    default_schema = inspector.bind.dialect.default_schema_name

    # tables coming from the connection will not have "schema"
    # set if it matches default_schema_name; so we need a list
    # of table names from local metadata that also have "None" if schema
    # == default_schema_name.  Most setups will be like this anyway but
    # some are not (see #170)
    metadata_table_names_no_dflt_schema = OrderedSet(
        [
            (schema if schema != default_schema else None, tname)
            for schema, tname in metadata_table_names
        ]
    )

    # to adjust for the MetaData collection storing the tables either
    # as "schemaname.tablename" or just "tablename", create a new lookup
    # which will match the "non-default-schema" keys to the Table object.
    tname_to_table = {
        no_dflt_schema: autogen_context.table_key_to_table[
            sa_schema._get_table_key(tname, schema)
        ]
        for no_dflt_schema, (schema, tname) in zip(
            metadata_table_names_no_dflt_schema, metadata_table_names
        )
    }
    metadata_table_names = metadata_table_names_no_dflt_schema

    for s, tname in metadata_table_names.difference(conn_table_names):
        name = "%s.%s" % (s, tname) if s else tname
        metadata_table = tname_to_table[(s, tname)]
        if autogen_context.run_object_filters(
            metadata_table, tname, "table", False, None
        ):
            upgrade_ops.ops.append(
                ops.CreateTableOp.from_table(metadata_table)
            )
            log.info("Detected added table %r", name)
            modify_table_ops = ops.ModifyTableOps(tname, [], schema=s)

            comparators.dispatch("table")(
                autogen_context,
                modify_table_ops,
                s,
                tname,
                None,
                metadata_table,
            )
            if not modify_table_ops.is_empty():
                upgrade_ops.ops.append(modify_table_ops)

    removal_metadata = sa_schema.MetaData()
    for s, tname in conn_table_names.difference(metadata_table_names):
        name = sa_schema._get_table_key(tname, s)
        exists = name in removal_metadata.tables
        t = sa_schema.Table(tname, removal_metadata, schema=s)

        if not exists:
            event.listen(
                t,
                "column_reflect",
                # fmt: off
                autogen_context.migration_context.impl.
                _compat_autogen_column_reflect
                (inspector),
                # fmt: on
            )
            _InspectorConv(inspector).reflect_table(t, include_columns=None)
        if autogen_context.run_object_filters(t, tname, "table", True, None):
            modify_table_ops = ops.ModifyTableOps(tname, [], schema=s)

            comparators.dispatch("table")(
                autogen_context, modify_table_ops, s, tname, t, None
            )
            if not modify_table_ops.is_empty():
                upgrade_ops.ops.append(modify_table_ops)

            upgrade_ops.ops.append(ops.DropTableOp.from_table(t))
            log.info("Detected removed table %r", name)

    existing_tables = conn_table_names.intersection(metadata_table_names)

    existing_metadata = sa_schema.MetaData()
    conn_column_info = {}
    for s, tname in existing_tables:
        name = sa_schema._get_table_key(tname, s)
        exists = name in existing_metadata.tables
        t = sa_schema.Table(tname, existing_metadata, schema=s)
        if not exists:
            event.listen(
                t,
                "column_reflect",
                # fmt: off
                autogen_context.migration_context.impl.
                _compat_autogen_column_reflect(inspector),
                # fmt: on
            )
            _InspectorConv(inspector).reflect_table(t, include_columns=None)

        conn_column_info[(s, tname)] = t

    for s, tname in sorted(existing_tables, key=lambda x: (x[0] or "", x[1])):
        s = s or None
        name = "%s.%s" % (s, tname) if s else tname
        metadata_table = tname_to_table[(s, tname)]
        conn_table = existing_metadata.tables[name]

        if autogen_context.run_object_filters(
            metadata_table, tname, "table", False, conn_table
        ):
            modify_table_ops = ops.ModifyTableOps(tname, [], schema=s)
            with _compare_columns(
                s,
                tname,
                conn_table,
                metadata_table,
                modify_table_ops,
                autogen_context,
                inspector,
            ):
                comparators.dispatch("table")(
                    autogen_context,
                    modify_table_ops,
                    s,
                    tname,
                    conn_table,
                    metadata_table,
                )

            if not modify_table_ops.is_empty():
                upgrade_ops.ops.append(modify_table_ops)


_IndexColumnSortingOps: Mapping[str, Any] = util.immutabledict(
    {
        "asc": expression.asc,
        "desc": expression.desc,
        "nulls_first": expression.nullsfirst,
        "nulls_last": expression.nullslast,
        "nullsfirst": expression.nullsfirst,  # 1_3 name
        "nullslast": expression.nullslast,  # 1_3 name
    }
)


def _make_index(
    impl: DefaultImpl, params: Dict[str, Any], conn_table: Table
) -> Optional[Index]:
    exprs: list[Union[Column[Any], TextClause]] = []
    sorting = params.get("column_sorting")

    for num, col_name in enumerate(params["column_names"]):
        item: Union[Column[Any], TextClause]
        if col_name is None:
            assert "expressions" in params
            name = params["expressions"][num]
            item = text(name)
        else:
            name = col_name
            item = conn_table.c[col_name]
        if sorting and name in sorting:
            for operator in sorting[name]:
                if operator in _IndexColumnSortingOps:
                    item = _IndexColumnSortingOps[operator](item)
        exprs.append(item)
    ix = sa_schema.Index(
        params["name"],
        *exprs,
        unique=params["unique"],
        _table=conn_table,
        **impl.adjust_reflected_dialect_options(params, "index"),
    )
    if "duplicates_constraint" in params:
        ix.info["duplicates_constraint"] = params["duplicates_constraint"]
    return ix


def _make_unique_constraint(
    impl: DefaultImpl, params: Dict[str, Any], conn_table: Table
) -> UniqueConstraint:
    uq = sa_schema.UniqueConstraint(
        *[conn_table.c[cname] for cname in params["column_names"]],
        name=params["name"],
        **impl.adjust_reflected_dialect_options(params, "unique_constraint"),
    )
    if "duplicates_index" in params:
        uq.info["duplicates_index"] = params["duplicates_index"]

    return uq


def _make_foreign_key(
    params: Dict[str, Any], conn_table: Table
) -> ForeignKeyConstraint:
    tname = params["referred_table"]
    if params["referred_schema"]:
        tname = "%s.%s" % (params["referred_schema"], tname)

    options = params.get("options", {})

    const = sa_schema.ForeignKeyConstraint(
        [conn_table.c[cname] for cname in params["constrained_columns"]],
        ["%s.%s" % (tname, n) for n in params["referred_columns"]],
        onupdate=options.get("onupdate"),
        ondelete=options.get("ondelete"),
        deferrable=options.get("deferrable"),
        initially=options.get("initially"),
        name=params["name"],
    )
    # needed by 0.7
    conn_table.append_constraint(const)
    return const


def _make_check_constraint(
    params: Dict[str, Any], conn_table: Table
) -> sa_schema.CheckConstraint:
    const = sa_schema.CheckConstraint(
        text(params["sqltext"]),
        name=params["name"],
        _autoattach=False,
    )
    const._set_parent_with_dispatch(conn_table)
    return const


@contextlib.contextmanager
def _compare_columns(
    schema: Optional[str],
    tname: Union[quoted_name, str],
    conn_table: Table,
    metadata_table: Table,
    modify_table_ops: ModifyTableOps,
    autogen_context: AutogenContext,
    inspector: Inspector,
) -> Iterator[None]:
    name = "%s.%s" % (schema, tname) if schema else tname
    metadata_col_names = OrderedSet(
        c.name for c in metadata_table.c if not c.system
    )
    metadata_cols_by_name = {
        c.name: c for c in metadata_table.c if not c.system
    }

    conn_col_names = {
        c.name: c
        for c in conn_table.c
        if autogen_context.run_name_filters(
            c.name, "column", {"table_name": tname, "schema_name": schema}
        )
    }

    for cname in metadata_col_names.difference(conn_col_names):
        if autogen_context.run_object_filters(
            metadata_cols_by_name[cname], cname, "column", False, None
        ):
            modify_table_ops.ops.append(
                ops.AddColumnOp.from_column_and_tablename(
                    schema, tname, metadata_cols_by_name[cname]
                )
            )
            log.info("Detected added column '%s.%s'", name, cname)

    for colname in metadata_col_names.intersection(conn_col_names):
        metadata_col = metadata_cols_by_name[colname]
        conn_col = conn_table.c[colname]
        if not autogen_context.run_object_filters(
            metadata_col, colname, "column", False, conn_col
        ):
            continue
        alter_column_op = ops.AlterColumnOp(tname, colname, schema=schema)

        comparators.dispatch("column")(
            autogen_context,
            alter_column_op,
            schema,
            tname,
            colname,
            conn_col,
            metadata_col,
        )

        if alter_column_op.has_changes():
            modify_table_ops.ops.append(alter_column_op)

    yield

    for cname in set(conn_col_names).difference(metadata_col_names):
        if autogen_context.run_object_filters(
            conn_table.c[cname], cname, "column", True, None
        ):
            modify_table_ops.ops.append(
                ops.DropColumnOp.from_column_and_tablename(
                    schema, tname, conn_table.c[cname]
                )
            )
            log.info("Detected removed column '%s.%s'", name, cname)


_C = TypeVar("_C", bound=Union[UniqueConstraint, ForeignKeyConstraint, Index])


class _InspectorConv:
    __slots__ = ("inspector",)

    def __init__(self, inspector):
        self.inspector = inspector

    def _apply_reflectinfo_conv(self, consts):
        if not consts:
            return consts
        for const in consts:
            if const["name"] is not None and not isinstance(
                const["name"], conv
            ):
                const["name"] = conv(const["name"])
        return consts

    def _apply_constraint_conv(self, consts):
        if not consts:
            return consts
        for const in consts:
            if const.name is not None and not isinstance(const.name, conv):
                const.name = conv(const.name)
        return consts

    def get_indexes(self, *args, **kw):
        return self._apply_reflectinfo_conv(
            self.inspector.get_indexes(*args, **kw)
        )

    def get_unique_constraints(self, *args, **kw):
        return self._apply_reflectinfo_conv(
            self.inspector.get_unique_constraints(*args, **kw)
        )

    def get_foreign_keys(self, *args, **kw):
        return self._apply_reflectinfo_conv(
            self.inspector.get_foreign_keys(*args, **kw)
        )

    def get_check_constraints(self, *args, **kw):
        return self._apply_reflectinfo_conv(
            self.inspector.get_check_constraints(*args, **kw)
        )

    def reflect_table(self, table, *, include_columns):
        self.inspector.reflect_table(table, include_columns=include_columns)

        # I had a cool version of this using _ReflectInfo, however that doesn't
        # work in 1.4 and it's not public API in 2.x.  Then this is just a two
        # liner.  So there's no competition...
        self._apply_constraint_conv(table.constraints)
        self._apply_constraint_conv(table.indexes)


@comparators.dispatch_for("table")
def _compare_indexes_and_uniques(
    autogen_context: AutogenContext,
    modify_ops: ModifyTableOps,
    schema: Optional[str],
    tname: Union[quoted_name, str],
    conn_table: Optional[Table],
    metadata_table: Optional[Table],
) -> None:
    inspector = autogen_context.inspector
    is_create_table = conn_table is None
    is_drop_table = metadata_table is None
    impl = autogen_context.migration_context.impl

    # 1a. get raw indexes and unique constraints from metadata ...
    if metadata_table is not None:
        metadata_unique_constraints = {
            uq
            for uq in metadata_table.constraints
            if isinstance(uq, sa_schema.UniqueConstraint)
        }
        metadata_indexes = set(metadata_table.indexes)
    else:
        metadata_unique_constraints = set()
        metadata_indexes = set()

    conn_uniques = conn_indexes = frozenset()  # type:ignore[var-annotated]

    supports_unique_constraints = False

    unique_constraints_duplicate_unique_indexes = False

    if conn_table is not None:
        # 1b. ... and from connection, if the table exists
        try:
            conn_uniques = _InspectorConv(inspector).get_unique_constraints(
                tname, schema=schema
            )

            supports_unique_constraints = True
        except NotImplementedError:
            pass
        except TypeError:
            # number of arguments is off for the base
            # method in SQLAlchemy due to the cache decorator
            # not being present
            pass
        else:
            conn_uniques = [  # type:ignore[assignment]
                uq
                for uq in conn_uniques
                if autogen_context.run_name_filters(
                    uq["name"],
                    "unique_constraint",
                    {"table_name": tname, "schema_name": schema},
                )
            ]
            for uq in conn_uniques:
                if uq.get("duplicates_index"):
                    unique_constraints_duplicate_unique_indexes = True
        try:
            conn_indexes = _InspectorConv(inspector).get_indexes(
                tname, schema=schema
            )
        except NotImplementedError:
            pass
        else:
            conn_indexes = [  # type:ignore[assignment]
                ix
                for ix in conn_indexes
                if autogen_context.run_name_filters(
                    ix["name"],
                    "index",
                    {"table_name": tname, "schema_name": schema},
                )
            ]

        # 2. convert conn-level objects from raw inspector records
        # into schema objects
        if is_drop_table:
            # for DROP TABLE uniques are inline, don't need them
            conn_uniques = set()  # type:ignore[assignment]
        else:
            conn_uniques = {  # type:ignore[assignment]
                _make_unique_constraint(impl, uq_def, conn_table)
                for uq_def in conn_uniques
            }

        conn_indexes = {  # type:ignore[assignment]
            index
            for index in (
                _make_index(impl, ix, conn_table) for ix in conn_indexes
            )
            if index is not None
        }

    # 2a. if the dialect dupes unique indexes as unique constraints
    # (mysql and oracle), correct for that

    if unique_constraints_duplicate_unique_indexes:
        _correct_for_uq_duplicates_uix(
            conn_uniques,
            conn_indexes,
            metadata_unique_constraints,
            metadata_indexes,
            autogen_context.dialect,
            impl,
        )

    # 3. give the dialect a chance to omit indexes and constraints that
    # we know are either added implicitly by the DB or that the DB
    # can't accurately report on
    impl.correct_for_autogen_constraints(
        conn_uniques,  # type: ignore[arg-type]
        conn_indexes,  # type: ignore[arg-type]
        metadata_unique_constraints,
        metadata_indexes,
    )

    # 4. organize the constraints into "signature" collections, the
    # _constraint_sig() objects provide a consistent facade over both
    # Index and UniqueConstraint so we can easily work with them
    # interchangeably
    metadata_unique_constraints_sig = {
        impl._create_metadata_constraint_sig(uq)
        for uq in metadata_unique_constraints
    }

    metadata_indexes_sig = {
        impl._create_metadata_constraint_sig(ix) for ix in metadata_indexes
    }

    conn_unique_constraints = {
        impl._create_reflected_constraint_sig(uq) for uq in conn_uniques
    }

    conn_indexes_sig = {
        impl._create_reflected_constraint_sig(ix) for ix in conn_indexes
    }

    # 5. index things by name, for those objects that have names
    metadata_names = {
        cast(str, c.md_name_to_sql_name(autogen_context)): c
        for c in metadata_unique_constraints_sig.union(metadata_indexes_sig)
        if c.is_named
    }

    conn_uniques_by_name: Dict[sqla_compat._ConstraintName, _constraint_sig]
    conn_indexes_by_name: Dict[sqla_compat._ConstraintName, _constraint_sig]

    conn_uniques_by_name = {c.name: c for c in conn_unique_constraints}
    conn_indexes_by_name = {c.name: c for c in conn_indexes_sig}
    conn_names = {
        c.name: c
        for c in conn_unique_constraints.union(conn_indexes_sig)
        if sqla_compat.constraint_name_string(c.name)
    }

    doubled_constraints = {
        name: (conn_uniques_by_name[name], conn_indexes_by_name[name])
        for name in set(conn_uniques_by_name).intersection(
            conn_indexes_by_name
        )
    }

    # 6. index things by "column signature", to help with unnamed unique
    # constraints.
    conn_uniques_by_sig = {uq.unnamed: uq for uq in conn_unique_constraints}
    metadata_uniques_by_sig = {
        uq.unnamed: uq for uq in metadata_unique_constraints_sig
    }
    unnamed_metadata_uniques = {
        uq.unnamed: uq
        for uq in metadata_unique_constraints_sig
        if not sqla_compat._constraint_is_named(
            uq.const, autogen_context.dialect
        )
    }

    # assumptions:
    # 1. a unique constraint or an index from the connection *always*
    #    has a name.
    # 2. an index on the metadata side *always* has a name.
    # 3. a unique constraint on the metadata side *might* have a name.
    # 4. The backend may double up indexes as unique constraints and
    #    vice versa (e.g. MySQL, Postgresql)

    def obj_added(obj: _constraint_sig):
        if is_index_sig(obj):
            if autogen_context.run_object_filters(
                obj.const, obj.name, "index", False, None
            ):
                modify_ops.ops.append(ops.CreateIndexOp.from_index(obj.const))
                log.info(
                    "Detected added index %r on '%s'",
                    obj.name,
                    obj.column_names,
                )
        elif is_uq_sig(obj):
            if not supports_unique_constraints:
                # can't report unique indexes as added if we don't
                # detect them
                return
            if is_create_table or is_drop_table:
                # unique constraints are created inline with table defs
                return
            if autogen_context.run_object_filters(
                obj.const, obj.name, "unique_constraint", False, None
            ):
                modify_ops.ops.append(
                    ops.AddConstraintOp.from_constraint(obj.const)
                )
                log.info(
                    "Detected added unique constraint %r on '%s'",
                    obj.name,
                    obj.column_names,
                )
        else:
            assert False

    def obj_removed(obj: _constraint_sig):
        if is_index_sig(obj):
            if obj.is_unique and not supports_unique_constraints:
                # many databases double up unique constraints
                # as unique indexes.  without that list we can't
                # be sure what we're doing here
                return

            if autogen_context.run_object_filters(
                obj.const, obj.name, "index", True, None
            ):
                modify_ops.ops.append(ops.DropIndexOp.from_index(obj.const))
                log.info("Detected removed index %r on %r", obj.name, tname)
        elif is_uq_sig(obj):
            if is_create_table or is_drop_table:
                # if the whole table is being dropped, we don't need to
                # consider unique constraint separately
                return
            if autogen_context.run_object_filters(
                obj.const, obj.name, "unique_constraint", True, None
            ):
                modify_ops.ops.append(
                    ops.DropConstraintOp.from_constraint(obj.const)
                )
                log.info(
                    "Detected removed unique constraint %r on %r",
                    obj.name,
                    tname,
                )
        else:
            assert False

    def obj_changed(
        old: _constraint_sig,
        new: _constraint_sig,
        msg: str,
    ):
        if is_index_sig(old):
            assert is_index_sig(new)

            if autogen_context.run_object_filters(
                new.const, new.name, "index", False, old.const
            ):
                log.info(
                    "Detected changed index %r on %r: %s", old.name, tname, msg
                )
                modify_ops.ops.append(ops.DropIndexOp.from_index(old.const))
                modify_ops.ops.append(ops.CreateIndexOp.from_index(new.const))
        elif is_uq_sig(old):
            assert is_uq_sig(new)

            if autogen_context.run_object_filters(
                new.const, new.name, "unique_constraint", False, old.const
            ):
                log.info(
                    "Detected changed unique constraint %r on %r: %s",
                    old.name,
                    tname,
                    msg,
                )
                modify_ops.ops.append(
                    ops.DropConstraintOp.from_constraint(old.const)
                )
                modify_ops.ops.append(
                    ops.AddConstraintOp.from_constraint(new.const)
                )
        else:
            assert False

    for removed_name in sorted(set(conn_names).difference(metadata_names)):
        conn_obj = conn_names[removed_name]
        if (
            is_uq_sig(conn_obj)
            and conn_obj.unnamed in unnamed_metadata_uniques
        ):
            continue
        elif removed_name in doubled_constraints:
            conn_uq, conn_idx = doubled_constraints[removed_name]
            if (
                all(
                    conn_idx.unnamed != meta_idx.unnamed
                    for meta_idx in metadata_indexes_sig
                )
                and conn_uq.unnamed not in metadata_uniques_by_sig
            ):
                obj_removed(conn_uq)
                obj_removed(conn_idx)
        else:
            obj_removed(conn_obj)

    for existing_name in sorted(set(metadata_names).intersection(conn_names)):
        metadata_obj = metadata_names[existing_name]

        if existing_name in doubled_constraints:
            conn_uq, conn_idx = doubled_constraints[existing_name]
            if is_index_sig(metadata_obj):
                conn_obj = conn_idx
            else:
                conn_obj = conn_uq
        else:
            conn_obj = conn_names[existing_name]

        if type(conn_obj) != type(metadata_obj):
            obj_removed(conn_obj)
            obj_added(metadata_obj)
        else:
            comparison = metadata_obj.compare_to_reflected(conn_obj)

            if comparison.is_different:
                # constraint are different
                obj_changed(conn_obj, metadata_obj, comparison.message)
            elif comparison.is_skip:
                # constraint cannot be compared, skip them
                thing = (
                    "index" if is_index_sig(conn_obj) else "unique constraint"
                )
                log.info(
                    "Cannot compare %s %r, assuming equal and skipping. %s",
                    thing,
                    conn_obj.name,
                    comparison.message,
                )
            else:
                # constraint are equal
                assert comparison.is_equal

    for added_name in sorted(set(metadata_names).difference(conn_names)):
        obj = metadata_names[added_name]
        obj_added(obj)

    for uq_sig in unnamed_metadata_uniques:
        if uq_sig not in conn_uniques_by_sig:
            obj_added(unnamed_metadata_uniques[uq_sig])


def _correct_for_uq_duplicates_uix(
    conn_unique_constraints,
    conn_indexes,
    metadata_unique_constraints,
    metadata_indexes,
    dialect,
    impl,
):
    # dedupe unique indexes vs. constraints, since MySQL / Oracle
    # doesn't really have unique constraints as a separate construct.
    # but look in the metadata and try to maintain constructs
    # that already seem to be defined one way or the other
    # on that side.  This logic was formerly local to MySQL dialect,
    # generalized to Oracle and others. See #276

    # resolve final rendered name for unique constraints defined in the
    # metadata.   this includes truncation of long names.  naming convention
    # names currently should already be set as cons.name, however leave this
    # to the sqla_compat to decide.
    metadata_cons_names = [
        (sqla_compat._get_constraint_final_name(cons, dialect), cons)
        for cons in metadata_unique_constraints
    ]

    metadata_uq_names = {
        name for name, cons in metadata_cons_names if name is not None
    }

    unnamed_metadata_uqs = {
        impl._create_metadata_constraint_sig(cons).unnamed
        for name, cons in metadata_cons_names
        if name is None
    }

    metadata_ix_names = {
        sqla_compat._get_constraint_final_name(cons, dialect)
        for cons in metadata_indexes
        if cons.unique
    }

    # for reflection side, names are in their final database form
    # already since they're from the database
    conn_ix_names = {cons.name: cons for cons in conn_indexes if cons.unique}

    uqs_dupe_indexes = {
        cons.name: cons
        for cons in conn_unique_constraints
        if cons.info["duplicates_index"]
    }

    for overlap in uqs_dupe_indexes:
        if overlap not in metadata_uq_names:
            if (
                impl._create_reflected_constraint_sig(
                    uqs_dupe_indexes[overlap]
                ).unnamed
                not in unnamed_metadata_uqs
            ):
                conn_unique_constraints.discard(uqs_dupe_indexes[overlap])
        elif overlap not in metadata_ix_names:
            conn_indexes.discard(conn_ix_names[overlap])


@comparators.dispatch_for("column")
def _compare_nullable(
    autogen_context: AutogenContext,
    alter_column_op: AlterColumnOp,
    schema: Optional[str],
    tname: Union[quoted_name, str],
    cname: Union[quoted_name, str],
    conn_col: Column[Any],
    metadata_col: Column[Any],
) -> None:
    metadata_col_nullable = metadata_col.nullable
    conn_col_nullable = conn_col.nullable
    alter_column_op.existing_nullable = conn_col_nullable

    if conn_col_nullable is not metadata_col_nullable:
        if (
            sqla_compat._server_default_is_computed(
                metadata_col.server_default, conn_col.server_default
            )
            and sqla_compat._nullability_might_be_unset(metadata_col)
            or (
                sqla_compat._server_default_is_identity(
                    metadata_col.server_default, conn_col.server_default
                )
            )
        ):
            log.info(
                "Ignoring nullable change on identity column '%s.%s'",
                tname,
                cname,
            )
        else:
            alter_column_op.modify_nullable = metadata_col_nullable
            log.info(
                "Detected %s on column '%s.%s'",
                "NULL" if metadata_col_nullable else "NOT NULL",
                tname,
                cname,
            )


@comparators.dispatch_for("column")
def _setup_autoincrement(
    autogen_context: AutogenContext,
    alter_column_op: AlterColumnOp,
    schema: Optional[str],
    tname: Union[quoted_name, str],
    cname: quoted_name,
    conn_col: Column[Any],
    metadata_col: Column[Any],
) -> None:
    if metadata_col.table._autoincrement_column is metadata_col:
        alter_column_op.kw["autoincrement"] = True
    elif metadata_col.autoincrement is True:
        alter_column_op.kw["autoincrement"] = True
    elif metadata_col.autoincrement is False:
        alter_column_op.kw["autoincrement"] = False


@comparators.dispatch_for("column")
def _compare_type(
    autogen_context: AutogenContext,
    alter_column_op: AlterColumnOp,
    schema: Optional[str],
    tname: Union[quoted_name, str],
    cname: Union[quoted_name, str],
    conn_col: Column[Any],
    metadata_col: Column[Any],
) -> None:
    conn_type = conn_col.type
    alter_column_op.existing_type = conn_type
    metadata_type = metadata_col.type
    if conn_type._type_affinity is sqltypes.NullType:
        log.info(
            "Couldn't determine database type " "for column '%s.%s'",
            tname,
            cname,
        )
        return
    if metadata_type._type_affinity is sqltypes.NullType:
        log.info(
            "Column '%s.%s' has no type within " "the model; can't compare",
            tname,
            cname,
        )
        return

    isdiff = autogen_context.migration_context._compare_type(
        conn_col, metadata_col
    )

    if isdiff:
        alter_column_op.modify_type = metadata_type
        log.info(
            "Detected type change from %r to %r on '%s.%s'",
            conn_type,
            metadata_type,
            tname,
            cname,
        )


def _render_server_default_for_compare(
    metadata_default: Optional[Any], autogen_context: AutogenContext
) -> Optional[str]:
    if isinstance(metadata_default, sa_schema.DefaultClause):
        if isinstance(metadata_default.arg, str):
            metadata_default = metadata_default.arg
        else:
            metadata_default = str(
                metadata_default.arg.compile(
                    dialect=autogen_context.dialect,
                    compile_kwargs={"literal_binds": True},
                )
            )
    if isinstance(metadata_default, str):
        return metadata_default
    else:
        return None


def _normalize_computed_default(sqltext: str) -> str:
    """we want to warn if a computed sql expression has changed.  however
    we don't want false positives and the warning is not that critical.
    so filter out most forms of variability from the SQL text.

    """

    return re.sub(r"[ \(\)'\"`\[\]\t\r\n]", "", sqltext).lower()


def _compare_computed_default(
    autogen_context: AutogenContext,
    alter_column_op: AlterColumnOp,
    schema: Optional[str],
    tname: str,
    cname: str,
    conn_col: Column[Any],
    metadata_col: Column[Any],
) -> None:
    rendered_metadata_default = str(
        cast(sa_schema.Computed, metadata_col.server_default).sqltext.compile(
            dialect=autogen_context.dialect,
            compile_kwargs={"literal_binds": True},
        )
    )

    # since we cannot change computed columns, we do only a crude comparison
    # here where we try to eliminate syntactical differences in order to
    # get a minimal comparison just to emit a warning.

    rendered_metadata_default = _normalize_computed_default(
        rendered_metadata_default
    )

    if isinstance(conn_col.server_default, sa_schema.Computed):
        rendered_conn_default = str(
            conn_col.server_default.sqltext.compile(
                dialect=autogen_context.dialect,
                compile_kwargs={"literal_binds": True},
            )
        )
        if rendered_conn_default is None:
            rendered_conn_default = ""
        else:
            rendered_conn_default = _normalize_computed_default(
                rendered_conn_default
            )
    else:
        rendered_conn_default = ""

    if rendered_metadata_default != rendered_conn_default:
        _warn_computed_not_supported(tname, cname)


def _warn_computed_not_supported(tname: str, cname: str) -> None:
    util.warn("Computed default on %s.%s cannot be modified" % (tname, cname))


def _compare_identity_default(
    autogen_context,
    alter_column_op,
    schema,
    tname,
    cname,
    conn_col,
    metadata_col,
):
    impl = autogen_context.migration_context.impl
    diff, ignored_attr, is_alter = impl._compare_identity_default(
        metadata_col.server_default, conn_col.server_default
    )

    return diff, is_alter


@comparators.dispatch_for("column")
def _compare_server_default(
    autogen_context: AutogenContext,
    alter_column_op: AlterColumnOp,
    schema: Optional[str],
    tname: Union[quoted_name, str],
    cname: Union[quoted_name, str],
    conn_col: Column[Any],
    metadata_col: Column[Any],
) -> Optional[bool]:
    metadata_default = metadata_col.server_default
    conn_col_default = conn_col.server_default
    if conn_col_default is None and metadata_default is None:
        return False

    if sqla_compat._server_default_is_computed(metadata_default):
        return _compare_computed_default(  # type:ignore[func-returns-value]
            autogen_context,
            alter_column_op,
            schema,
            tname,
            cname,
            conn_col,
            metadata_col,
        )
    if sqla_compat._server_default_is_computed(conn_col_default):
        _warn_computed_not_supported(tname, cname)
        return False

    if sqla_compat._server_default_is_identity(
        metadata_default, conn_col_default
    ):
        alter_column_op.existing_server_default = conn_col_default
        diff, is_alter = _compare_identity_default(
            autogen_context,
            alter_column_op,
            schema,
            tname,
            cname,
            conn_col,
            metadata_col,
        )
        if is_alter:
            alter_column_op.modify_server_default = metadata_default
            if diff:
                log.info(
                    "Detected server default on column '%s.%s': "
                    "identity options attributes %s",
                    tname,
                    cname,
                    sorted(diff),
                )
    else:
        rendered_metadata_default = _render_server_default_for_compare(
            metadata_default, autogen_context
        )

        rendered_conn_default = (
            cast(Any, conn_col_default).arg.text if conn_col_default else None
        )

        alter_column_op.existing_server_default = conn_col_default

        is_diff = autogen_context.migration_context._compare_server_default(
            conn_col,
            metadata_col,
            rendered_metadata_default,
            rendered_conn_default,
        )
        if is_diff:
            alter_column_op.modify_server_default = metadata_default
            log.info("Detected server default on column '%s.%s'", tname, cname)

    return None


@comparators.dispatch_for("column")
def _compare_column_comment(
    autogen_context: AutogenContext,
    alter_column_op: AlterColumnOp,
    schema: Optional[str],
    tname: Union[quoted_name, str],
    cname: quoted_name,
    conn_col: Column[Any],
    metadata_col: Column[Any],
) -> Optional[Literal[False]]:
    assert autogen_context.dialect is not None
    if not autogen_context.dialect.supports_comments:
        return None

    metadata_comment = metadata_col.comment
    conn_col_comment = conn_col.comment
    if conn_col_comment is None and metadata_comment is None:
        return False

    alter_column_op.existing_comment = conn_col_comment

    if conn_col_comment != metadata_comment:
        alter_column_op.modify_comment = metadata_comment
        log.info("Detected column comment '%s.%s'", tname, cname)

    return None


@comparators.dispatch_for("table")
def _compare_foreign_keys(
    autogen_context: AutogenContext,
    modify_table_ops: ModifyTableOps,
    schema: Optional[str],
    tname: Union[quoted_name, str],
    conn_table: Table,
    metadata_table: Table,
) -> None:
    # if we're doing CREATE TABLE, all FKs are created
    # inline within the table def
    if conn_table is None or metadata_table is None:
        return

    inspector = autogen_context.inspector
    metadata_fks = {
        fk
        for fk in metadata_table.constraints
        if isinstance(fk, sa_schema.ForeignKeyConstraint)
    }

    conn_fks_list = [
        fk
        for fk in _InspectorConv(inspector).get_foreign_keys(
            tname, schema=schema
        )
        if autogen_context.run_name_filters(
            fk["name"],
            "foreign_key_constraint",
            {"table_name": tname, "schema_name": schema},
        )
    ]

    conn_fks = {
        _make_foreign_key(const, conn_table) for const in conn_fks_list
    }

    impl = autogen_context.migration_context.impl

    # give the dialect a chance to correct the FKs to match more
    # closely
    autogen_context.migration_context.impl.correct_for_autogen_foreignkeys(
        conn_fks, metadata_fks
    )

    metadata_fks_sig = {
        impl._create_metadata_constraint_sig(fk) for fk in metadata_fks
    }

    conn_fks_sig = {
        impl._create_reflected_constraint_sig(fk) for fk in conn_fks
    }

    # check if reflected FKs include options, indicating the backend
    # can reflect FK options
    if conn_fks_list and "options" in conn_fks_list[0]:
        conn_fks_by_sig = {c.unnamed: c for c in conn_fks_sig}
        metadata_fks_by_sig = {c.unnamed: c for c in metadata_fks_sig}
    else:
        # otherwise compare by sig without options added
        conn_fks_by_sig = {c.unnamed_no_options: c for c in conn_fks_sig}
        metadata_fks_by_sig = {
            c.unnamed_no_options: c for c in metadata_fks_sig
        }

    metadata_fks_by_name = {
        c.name: c for c in metadata_fks_sig if c.name is not None
    }
    conn_fks_by_name = {c.name: c for c in conn_fks_sig if c.name is not None}

    def _add_fk(obj, compare_to):
        if autogen_context.run_object_filters(
            obj.const, obj.name, "foreign_key_constraint", False, compare_to
        ):
            modify_table_ops.ops.append(
                ops.CreateForeignKeyOp.from_constraint(const.const)
            )

            log.info(
                "Detected added foreign key (%s)(%s) on table %s%s",
                ", ".join(obj.source_columns),
                ", ".join(obj.target_columns),
                "%s." % obj.source_schema if obj.source_schema else "",
                obj.source_table,
            )

    def _remove_fk(obj, compare_to):
        if autogen_context.run_object_filters(
            obj.const, obj.name, "foreign_key_constraint", True, compare_to
        ):
            modify_table_ops.ops.append(
                ops.DropConstraintOp.from_constraint(obj.const)
            )
            log.info(
                "Detected removed foreign key (%s)(%s) on table %s%s",
                ", ".join(obj.source_columns),
                ", ".join(obj.target_columns),
                "%s." % obj.source_schema if obj.source_schema else "",
                obj.source_table,
            )

    # so far it appears we don't need to do this by name at all.
    # SQLite doesn't preserve constraint names anyway

    for removed_sig in set(conn_fks_by_sig).difference(metadata_fks_by_sig):
        const = conn_fks_by_sig[removed_sig]
        if removed_sig not in metadata_fks_by_sig:
            compare_to = (
                metadata_fks_by_name[const.name].const
                if const.name in metadata_fks_by_name
                else None
            )
            _remove_fk(const, compare_to)

    for added_sig in set(metadata_fks_by_sig).difference(conn_fks_by_sig):
        const = metadata_fks_by_sig[added_sig]
        if added_sig not in conn_fks_by_sig:
            compare_to = (
                conn_fks_by_name[const.name].const
                if const.name in conn_fks_by_name
                else None
            )
            _add_fk(const, compare_to)


@comparators.dispatch_for("table")
def _compare_table_comment(
    autogen_context: AutogenContext,
    modify_table_ops: ModifyTableOps,
    schema: Optional[str],
    tname: Union[quoted_name, str],
    conn_table: Optional[Table],
    metadata_table: Optional[Table],
) -> None:
    assert autogen_context.dialect is not None
    if not autogen_context.dialect.supports_comments:
        return

    # if we're doing CREATE TABLE, comments will be created inline
    # with the create_table op.
    if conn_table is None or metadata_table is None:
        return

    if conn_table.comment is None and metadata_table.comment is None:
        return

    if metadata_table.comment is None and conn_table.comment is not None:
        modify_table_ops.ops.append(
            ops.DropTableCommentOp(
                tname, existing_comment=conn_table.comment, schema=schema
            )
        )
    elif metadata_table.comment != conn_table.comment:
        modify_table_ops.ops.append(
            ops.CreateTableCommentOp(
                tname,
                metadata_table.comment,
                existing_comment=conn_table.comment,
                schema=schema,
            )
        )


@comparators.dispatch_for("table")
def _compare_check_constraints(
    autogen_context: AutogenContext,
    modify_table_ops: ModifyTableOps,
    schema: Optional[str],
    tname: Union[quoted_name, str],
    conn_table: Optional[Table],
    metadata_table: Optional[Table],
) -> None:
    if not autogen_context.opts.get("compare_check_constraints", False):
        return

    if conn_table is None or metadata_table is None:
        return

    inspector = autogen_context.inspector

    metadata_check_constraints = {
        ck
        for ck in metadata_table.constraints
        if isinstance(ck, sa_schema.CheckConstraint)
        and not getattr(ck, "_type_bound", False)
    }

    for ck in metadata_check_constraints:
        if ck.name is None:
            raise ValueError(
                f"Unnamed check constraint on table {tname!r} cannot be "
                f"compared. When compare_check_constraints is enabled, all "
                f"check constraints must have explicit names. "
                f"Constraint SQL: {ck.sqltext}"
            )

    try:
        conn_cks_list = _InspectorConv(inspector).get_check_constraints(
            tname, schema=schema
        )
    except NotImplementedError:
        return

    def _is_type_bound_constraint(ck_dict: Dict[str, Any]) -> bool:
        name = ck_dict.get("name")
        sqltext = ck_dict.get("sqltext", "")
        if not name:
            return False
        if "::text = ANY ((ARRAY[" in sqltext:
            return True
        if "::text = ANY (ARRAY[" in sqltext:
            return True
        return False

    conn_cks_list = [
        ck
        for ck in conn_cks_list
        if autogen_context.run_name_filters(
            ck["name"],
            "check_constraint",
            {"table_name": tname, "schema_name": schema},
        )
        and not _is_type_bound_constraint(ck)
    ]

    conn_check_constraints = {
        _make_check_constraint(ck_def, conn_table) for ck_def in conn_cks_list
    }

    impl = autogen_context.migration_context.impl

    metadata_cks_sig = {
        impl._create_metadata_constraint_sig(ck)
        for ck in metadata_check_constraints
    }

    conn_cks_sig = {
        impl._create_reflected_constraint_sig(ck)
        for ck in conn_check_constraints
    }

<<<<<<< HEAD
    metadata_cks_by_name = {
        str(c.name): c
        for c in metadata_cks_sig
        if sqla_compat.constraint_name_string(c.name)
    }
    conn_cks_by_name = {
        str(c.name): c
        for c in conn_cks_sig
        if sqla_compat.constraint_name_string(c.name)
    }
=======
    metadata_cks_by_name: Dict[str, Any] = {
        c.name: c for c in metadata_cks_sig if c.name is not None
    }
    conn_cks_by_name: Dict[str, Any] = {
        c.name: c for c in conn_cks_sig if c.name is not None
    }
>>>>>>> dade3872

    def _add_ck(obj, compare_to):
        if autogen_context.run_object_filters(
            obj.const, obj.name, "check_constraint", False, compare_to
        ):
            modify_table_ops.ops.append(
                ops.CreateCheckConstraintOp.from_constraint(obj.const)
            )
            log.info(
                "Detected added check constraint %r on table %r",
                obj.name,
                tname,
            )

    def _remove_ck(obj, compare_to):
        if autogen_context.run_object_filters(
            obj.const, obj.name, "check_constraint", True, compare_to
        ):
            modify_table_ops.ops.append(
                ops.DropConstraintOp.from_constraint(obj.const)
            )
            log.info(
                "Detected removed check constraint %r on table %r",
                obj.name,
                tname,
            )

    for removed_name in sorted(
        set(conn_cks_by_name).difference(metadata_cks_by_name)
    ):
        const = conn_cks_by_name[removed_name]
        compare_to = (
            metadata_cks_by_name[removed_name].const
            if removed_name in metadata_cks_by_name
            else None
        )
        _remove_ck(const, compare_to)

    for added_name in sorted(
        set(metadata_cks_by_name).difference(conn_cks_by_name)
    ):
        const = metadata_cks_by_name[added_name]
        compare_to = (
            conn_cks_by_name[added_name].const
            if added_name in conn_cks_by_name
            else None
        )
        _add_ck(const, compare_to)

    for existing_name in sorted(
        set(metadata_cks_by_name).intersection(conn_cks_by_name)
    ):
        metadata_ck = metadata_cks_by_name[existing_name]
        conn_ck = conn_cks_by_name[existing_name]

        comparison = metadata_ck.compare_to_reflected(conn_ck)
        if comparison.is_different:
            _remove_ck(conn_ck, metadata_ck.const)
            _add_ck(metadata_ck, conn_ck.const)<|MERGE_RESOLUTION|>--- conflicted
+++ resolved
@@ -1465,8 +1465,7 @@
         for ck in conn_check_constraints
     }
 
-<<<<<<< HEAD
-    metadata_cks_by_name = {
+    metadata_cks_by_name: Dict[str, Any] = {
         str(c.name): c
         for c in metadata_cks_sig
         if sqla_compat.constraint_name_string(c.name)
@@ -1476,14 +1475,6 @@
         for c in conn_cks_sig
         if sqla_compat.constraint_name_string(c.name)
     }
-=======
-    metadata_cks_by_name: Dict[str, Any] = {
-        c.name: c for c in metadata_cks_sig if c.name is not None
-    }
-    conn_cks_by_name: Dict[str, Any] = {
-        c.name: c for c in conn_cks_sig if c.name is not None
-    }
->>>>>>> dade3872
 
     def _add_ck(obj, compare_to):
         if autogen_context.run_object_filters(
