import os

from .script import ScriptDirectory
from .runtime.environment import EnvironmentContext
from . import util
from . import autogenerate as autogen


def list_templates(config):
    """List available templates"""

    config.print_stdout("Available templates:\n")
    for tempname in os.listdir(config.get_template_directory()):
        with open(os.path.join(
                config.get_template_directory(),
                tempname,
                'README')) as readme:
            synopsis = next(readme)
        config.print_stdout("%s - %s", tempname, synopsis)

    config.print_stdout("\nTemplates are used via the 'init' command, e.g.:")
    config.print_stdout("\n  alembic init --template generic ./scripts")


def init(config, directory, template='generic'):
    """Initialize a new scripts directory."""

    if os.access(directory, os.F_OK):
        raise util.CommandError("Directory %s already exists" % directory)

    template_dir = os.path.join(config.get_template_directory(),
                                template)
    if not os.access(template_dir, os.F_OK):
        raise util.CommandError("No such template %r" % template)

    util.status("Creating directory %s" % os.path.abspath(directory),
                os.makedirs, directory)

    versions = os.path.join(directory, 'versions')
    util.status("Creating directory %s" % os.path.abspath(versions),
                os.makedirs, versions)

    script = ScriptDirectory(directory)

    for file_ in os.listdir(template_dir):
        file_path = os.path.join(template_dir, file_)
        if file_ == 'alembic.ini.mako':
            config_file = os.path.abspath(config.config_file_name)
            if os.access(config_file, os.F_OK):
                util.msg("File %s already exists, skipping" % config_file)
            else:
                script._generate_template(
                    file_path,
                    config_file,
                    script_location=directory
                )
        elif os.path.isfile(file_path):
            output_file = os.path.join(directory, file_)
            script._copy_file(
                file_path,
                output_file
            )

    util.msg("Please edit configuration/connection/logging "
             "settings in %r before proceeding." % config_file)


def revision(
        config, message=None, autogenerate=False, sql=False,
        head="head", splice=False, branch_label=None,
        version_path=None, rev_id=None):
    """Create a new revision file."""

    script_directory = ScriptDirectory.from_config(config)

    command_args = dict(
        message=message,
        autogenerate=autogenerate,
        sql=sql, head=head, splice=splice, branch_label=branch_label,
        version_path=version_path, rev_id=rev_id
    )
    revision_context = autogen.RevisionContext(
        config, script_directory, command_args)

    environment = util.asbool(
        config.get_main_option("revision_environment")
    )

    if autogenerate:
        environment = True

        if sql:
            raise util.CommandError(
                "Using --sql with --autogenerate does not make any sense")

        def retrieve_migrations(rev, context):
<<<<<<< HEAD
            if set(script.get_revisions(rev)) != \
                    set(script.get_revisions("heads")):
                raise util.CommandError("Target database is not up to date.")
            autogen._render_migration_diffs(context, template_args, imports)
=======
            revision_context.run_autogenerate(rev, context)
>>>>>>> 12ab8bd6
            return []
    elif environment:
        def retrieve_migrations(rev, context):
            revision_context.run_no_autogenerate(rev, context)
            return []
    elif sql:
        raise util.CommandError(
            "Using --sql with the revision command when "
            "revision_environment is not configured does not make any sense")

    if environment:
        with EnvironmentContext(
            config,
            script_directory,
            fn=retrieve_migrations,
            as_sql=sql,
            template_args=revision_context.template_args,
            revision_context=revision_context
        ):
            script_directory.run_env()

    scripts = [
        script for script in
        revision_context.generate_scripts()
    ]
    if len(scripts) == 1:
        return scripts[0]
    else:
        return scripts


def merge(config, revisions, message=None, branch_label=None, rev_id=None):
    """Merge two revisions together.  Creates a new migration file.

    .. versionadded:: 0.7.0

    .. seealso::

        :ref:`branches`

    """

    script = ScriptDirectory.from_config(config)
    template_args = {
        'config': config  # Let templates use config for
                          # e.g. multiple databases
    }
    return script.generate_revision(
        rev_id or util.rev_id(), message, refresh=True,
        head=revisions, branch_labels=branch_label,
        **template_args)


def upgrade(config, revision, sql=False, tag=None):
    """Upgrade to a later version."""

    script = ScriptDirectory.from_config(config)

    starting_rev = None
    if ":" in revision:
        if not sql:
            raise util.CommandError("Range revision not allowed")
        starting_rev, revision = revision.split(':', 2)

    def upgrade(rev, context):
        return script._upgrade_revs(revision, rev)

    with EnvironmentContext(
        config,
        script,
        fn=upgrade,
        as_sql=sql,
        starting_rev=starting_rev,
        destination_rev=revision,
        tag=tag
    ):
        script.run_env()


def downgrade(config, revision, sql=False, tag=None):
    """Revert to a previous version."""

    script = ScriptDirectory.from_config(config)
    starting_rev = None
    if ":" in revision:
        if not sql:
            raise util.CommandError("Range revision not allowed")
        starting_rev, revision = revision.split(':', 2)
    elif sql:
        raise util.CommandError(
            "downgrade with --sql requires <fromrev>:<torev>")

    def downgrade(rev, context):
        return script._downgrade_revs(revision, rev)

    with EnvironmentContext(
        config,
        script,
        fn=downgrade,
        as_sql=sql,
        starting_rev=starting_rev,
        destination_rev=revision,
        tag=tag
    ):
        script.run_env()


def show(config, rev):
    """Show the revision(s) denoted by the given symbol."""

    script = ScriptDirectory.from_config(config)

    if rev == "current":
        def show_current(rev, context):
            for sc in script.get_revisions(rev):
                config.print_stdout(sc.log_entry)
            return []
        with EnvironmentContext(
            config,
            script,
            fn=show_current
        ):
            script.run_env()
    else:
        for sc in script.get_revisions(rev):
            config.print_stdout(sc.log_entry)


def history(config, rev_range=None, verbose=False):
    """List changeset scripts in chronological order."""

    script = ScriptDirectory.from_config(config)
    if rev_range is not None:
        if ":" not in rev_range:
            raise util.CommandError(
                "History range requires [start]:[end], "
                "[start]:, or :[end]")
        base, head = rev_range.strip().split(":")
    else:
        base = head = None

    def _display_history(config, script, base, head):
        for sc in script.walk_revisions(
                base=base or "base",
                head=head or "heads"):
            config.print_stdout(
                sc.cmd_format(
                    verbose=verbose, include_branches=True,
                    include_doc=True, include_parents=True))

    def _display_history_w_current(config, script, base=None, head=None):
        def _display_current_history(rev, context):
            if head is None:
                _display_history(config, script, base, rev)
            elif base is None:
                _display_history(config, script, rev, head)
            return []

        with EnvironmentContext(
            config,
            script,
            fn=_display_current_history
        ):
            script.run_env()

    if base == "current":
        _display_history_w_current(config, script, head=head)
    elif head == "current":
        _display_history_w_current(config, script, base=base)
    else:
        _display_history(config, script, base, head)


def heads(config, verbose=False, resolve_dependencies=False):
    """Show current available heads in the script directory"""

    script = ScriptDirectory.from_config(config)
    if resolve_dependencies:
        heads = script.get_revisions("heads")
    else:
        heads = script.get_revisions(script.get_heads())

    for rev in heads:
        config.print_stdout(
            rev.cmd_format(
                verbose, include_branches=True, tree_indicators=False))


def branches(config, verbose=False):
    """Show current branch points"""
    script = ScriptDirectory.from_config(config)
    for sc in script.walk_revisions():
        if sc.is_branch_point:
            config.print_stdout(
                "%s\n%s\n",
                sc.cmd_format(verbose, include_branches=True),
                "\n".join(
                    "%s -> %s" % (
                        " " * len(str(sc.revision)),
                        rev_obj.cmd_format(
                            False, include_branches=True, include_doc=verbose)
                    ) for rev_obj in
                    (script.get_revision(rev) for rev in sc.nextrev)
                )
            )


def current(config, verbose=False, head_only=False):
    """Display the current revision for a database."""

    script = ScriptDirectory.from_config(config)

    if head_only:
        util.warn("--head-only is deprecated")

    def display_version(rev, context):
        if verbose:
            config.print_stdout(
                "Current revision(s) for %s:",
                util.obfuscate_url_pw(context.connection.engine.url)
            )
        for rev in script.get_revisions(rev):
            config.print_stdout(rev.cmd_format(verbose))
        return []

    with EnvironmentContext(
        config,
        script,
        fn=display_version
    ):
        script.run_env()


def stamp(config, revision, sql=False, tag=None):
    """'stamp' the revision table with the given revision; don't
    run any migrations."""

    script = ScriptDirectory.from_config(config)

    starting_rev = None
    if ":" in revision:
        if not sql:
            raise util.CommandError("Range revision not allowed")
        starting_rev, revision = revision.split(':', 2)

    def do_stamp(rev, context):
        return script._stamp_revs(revision, rev)

    with EnvironmentContext(
        config,
        script,
        fn=do_stamp,
        as_sql=sql,
        destination_rev=revision,
        starting_rev=starting_rev,
        tag=tag
    ):
        script.run_env()<|MERGE_RESOLUTION|>--- conflicted
+++ resolved
@@ -94,14 +94,7 @@
                 "Using --sql with --autogenerate does not make any sense")
 
         def retrieve_migrations(rev, context):
-<<<<<<< HEAD
-            if set(script.get_revisions(rev)) != \
-                    set(script.get_revisions("heads")):
-                raise util.CommandError("Target database is not up to date.")
-            autogen._render_migration_diffs(context, template_args, imports)
-=======
             revision_context.run_autogenerate(rev, context)
->>>>>>> 12ab8bd6
             return []
     elif environment:
         def retrieve_migrations(rev, context):
